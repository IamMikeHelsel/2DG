--- conflicted
+++ resolved
@@ -10,10 +10,8 @@
   down: boolean;
   left: boolean;
   right: boolean;
-<<<<<<< HEAD
   attack?: boolean;
   rangedAttack?: boolean;
-=======
   timestamp?: number; // for prediction timing
 }
 
@@ -22,7 +20,6 @@
   y: number;
   seq: number;
   timestamp: number;
->>>>>>> 9062136e
 }
 
 export const MAP = {
