
import { Room, Client } from "colyseus";
<<<<<<< HEAD
import { WorldState, Player, Monster } from "./state.js";
=======
import { WorldState, Player, Mob, DroppedItem, Projectile } from "./state.js";
>>>>>>> 230af7fd
import { 
  TICK_RATE, MAP, type ChatMessage, NPC_MERCHANT, SHOP_ITEMS,
  FounderTier, FOUNDER_REWARDS, REFERRAL_REWARDS, ANNIVERSARY_REWARDS,
  EARLY_BIRD_LIMIT, BETA_TEST_PERIOD_DAYS, BUG_HUNTER_REPORTS_REQUIRED,
<<<<<<< HEAD
  MonsterType, MONSTER_CONFIGS, MAX_MONSTERS, MONSTER_SPAWN_INTERVAL, MONSTER_SPAWN_ZONES
=======
  calculateLevelFromXp, getBaseStatsForLevel, DEFAULT_ITEMS, MOB_TEMPLATES, 
  LOOT_TABLES, MobType, AIState, DamageType, ZONES, ZoneType, CRAFTING_RECIPES
>>>>>>> 230af7fd
} from "@toodee/shared";
import { generateMichiganish, isWalkable, type Grid } from "./map.js";

type Input = { seq: number; up: boolean; down: boolean; left: boolean; right: boolean; attack?: boolean; rangedAttack?: boolean };

export class GameRoom extends Room<WorldState> {
  private inputs = new Map<string, Input>();
  private grid!: Grid;
  private speed = 4; // tiles per second (server units are tiles)
  private lastAttack = new Map<string, number>();
  private attackCooldown = 400; // ms

  // Founder tracking
  private joinCounter = 0;
  private founderTracker = new Map<string, { joinOrder: number; tier: FounderTier }>();
  private currentZone = "town"; // Default zone for this room
  private maxPlayersBeforeOverflow = 40;
  
  // Performance monitoring
  private tickTimes: number[] = [];
  private lastPerformanceLog = 0;
  private maxTickTime = 0;

  // Monster tracking
  private monsterCounter = 0;
  private lastMonsterSpawn = 0;
  private monsterAttackCooldowns = new Map<string, number>();
  
  // Constants
  private static readonly SPAWN_DUMMY_PROBABILITY = 0.3;

  onCreate(options: any) {
    this.setPatchRate(1000 / 10); // send state ~10/s; interpolate on client
    this.setState(new WorldState());
    
    // Configure room for specific zone
    this.currentZone = options?.zone || "town";
    const zone = ZONES[this.currentZone];
    
    if (zone) {
      this.state.width = zone.width;
      this.state.height = zone.height;
      this.maxPlayersBeforeOverflow = zone.maxPlayers;
    } else {
      this.state.width = MAP.width;
      this.state.height = MAP.height;
    }

    this.grid = generateMichiganish();

    this.onMessage("input", (client, data: Input) => {
      this.inputs.set(client.sessionId, data);
    });
    this.onMessage("chat", (client, text: string) => {
      const p = this.state.players.get(client.sessionId);
      if (!p) return;
      const clean = sanitizeChat(text);
      if (!clean) return;
      const msg: ChatMessage = { from: p.name || "Adventurer", text: clean, ts: Date.now() };
      this.broadcast("chat", msg);
    });
    this.onMessage("attack", (client) => this.handleAttack(client.sessionId));
    this.onMessage("ranged_attack", (client) => this.handleRangedAttack(client.sessionId));
    this.onMessage("zone_transition", (client, data: { targetZone: string }) => this.handleZoneTransition(client.sessionId, data.targetZone));
    this.onMessage("craft", (client, data: { recipeId: string }) => this.handleCrafting(client.sessionId, data.recipeId));
    this.onMessage("shop:list", (client) => this.handleShopList(client.sessionId));
    this.onMessage("shop:buy", (client, data: { id: string; qty?: number }) => this.handleShopBuy(client.sessionId, data));
    this.onMessage("bug_report", (client, data: { description: string }) => this.handleBugReport(client.sessionId, data));
    this.onMessage("referral", (client, data: { referredPlayerId: string }) => this.handleReferral(client.sessionId, data));

    this.setSimulationInterval((dtMS) => this.update(dtMS / 1000), 1000 / TICK_RATE);
    
    // Spawn initial monsters
    this.spawnInitialMonsters();
  }

  onJoin(client: Client, options: any) {
    // Check if room is at capacity
    if (this.state.players.size >= this.maxPlayersBeforeOverflow) {
      client.error(1000, "Room full - creating overflow instance");
      client.leave();
      return;
    }
    
    const p = new Player();
    p.id = client.sessionId;
    p.name = options?.name || "Adventurer";
    
    // Initialize progression system
    p.level = 1;
    p.totalXp = 0;
    p.currentXp = 0;
    p.xpToNext = 100;
    
    // Calculate base stats for level 1
    const baseStats = getBaseStatsForLevel(1);
    p.attack = baseStats.attack;
    p.defense = baseStats.defense;
    p.magicAttack = baseStats.magicAttack;
    p.magicDefense = baseStats.magicDefense;
    p.accuracy = baseStats.accuracy;
    p.evasion = baseStats.evasion;
    
    p.maxHp = 50 + (p.level - 1) * 10; // Base HP scaling
    p.hp = p.maxHp;
    p.gold = 50;
    p.pots = 2;
    
    // Initialize equipment and inventory
    p.weaponId = "";
    p.armorId = "";
    p.accessoryId = "";
    p.inventory.set("health_potion", 3);
    p.inventory.set("wooden_sword", 1);
    
    // Initialize zone
    p.currentZone = this.currentZone;
    
    // Spawn at zone spawn point or center
    const zone = ZONES[this.currentZone];
    if (zone) {
      p.x = zone.spawnPoint.x;
      p.y = zone.spawnPoint.y;
    } else {
      p.x = Math.floor(MAP.width * 0.45);
      p.y = Math.floor(MAP.height * 0.55);
    }
    
    // Initialize founder rewards tracking
    p.joinTimestamp = Date.now();
    p.bugReports = 0;
    p.referralsCount = 0;
    p.anniversaryParticipated = false;
    p.displayTitle = "";
    p.chatColor = "#FFFFFF";
    
    // Determine founder tier
    this.joinCounter++;
    const founderTier = this.determineFounderTier(this.joinCounter, p.joinTimestamp);
    p.founderTier = founderTier;
    this.founderTracker.set(client.sessionId, { joinOrder: this.joinCounter, tier: founderTier });
    
    // Grant initial founder rewards
    this.grantFounderRewards(p, founderTier);
    
    // spawn near center (or restore from client-provided snapshot for demo persistence)
    const rx = options?.restore?.x, ry = options?.restore?.y;
    if (typeof rx === "number" && typeof ry === "number") {
      const tx = clamp(Math.round(rx), 0, this.state.width - 1);
      const ty = clamp(Math.round(ry), 0, this.state.height - 1);
      p.x = tx;
      p.y = ty;
    }
    
    // Restore progression if provided
    if (options?.restore) {
      if (typeof options.restore.gold === "number") p.gold = Math.max(0, Math.min(999999, Math.floor(options.restore.gold)));
      if (typeof options.restore.pots === "number") p.pots = Math.max(0, Math.min(999, Math.floor(options.restore.pots)));
      if (typeof options.restore.totalXp === "number") {
        this.setPlayerXp(p, options.restore.totalXp);
      }
    }
    
    this.state.players.set(client.sessionId, p);
    
    // Spawn some basic mobs for testing
    this.initializeMobs();
  }

  onLeave(client: Client, consented: boolean) {
    this.state.players.delete(client.sessionId);
    this.inputs.delete(client.sessionId);
  }

  update(dt: number) {
    const tickStart = performance.now();
    
    // per-player movement
    this.state.players.forEach((p, id) => {
      const inp = this.inputs.get(id);
      if (!inp) return;
      
      const vel = { x: 0, y: 0 };
      if (inp.up) vel.y -= 1;
      if (inp.down) vel.y += 1;
      if (inp.left) vel.x -= 1;
      if (inp.right) vel.x += 1;
      
      // normalize diagonal movement
      if (vel.x !== 0 || vel.y !== 0) {
        const mag = Math.hypot(vel.x, vel.y);
        vel.x /= mag;
        vel.y /= mag;
      }
      
      const oldX = p.x;
      const oldY = p.y;
      
      // Calculate new position
      const nx = p.x + vel.x * this.speed * dt;
      const ny = p.y + vel.y * this.speed * dt;

      // Enhanced collision detection
      const tx = Math.round(nx);
      const ty = Math.round(ny);
      
      // Check if new position is walkable
      let canMoveX = true;
      let canMoveY = true;
      
      // Check X movement
      if (!isWalkable(this.grid, Math.round(nx), Math.round(p.y))) {
        canMoveX = false;
      }
      
      // Check Y movement  
      if (!isWalkable(this.grid, Math.round(p.x), Math.round(ny))) {
        canMoveY = false;
      }
      
      // Check diagonal movement
      if (!isWalkable(this.grid, Math.round(nx), Math.round(ny))) {
        canMoveX = false;
        canMoveY = false;
      }
      
      // Apply movement based on collision results
      if (canMoveX) {
        p.x = nx;
      }
      if (canMoveY) {
        p.y = ny;
      }
      
      // Only update direction if actually moving or trying to move
      if (vel.x !== 0 || vel.y !== 0) {
        if (vel.y < 0) p.dir = 0; // up
        else if (vel.x > 0) p.dir = 1; // right
        else if (vel.y > 0) p.dir = 2; // down
        else if (vel.x < 0) p.dir = 3; // left
      }

      p.lastSeq = inp.seq >>> 0;
    });
    
<<<<<<< HEAD
    // Update monsters
    this.updateMonsters(dt);
    
    // Spawn new monsters periodically
    this.trySpawnMonster();
=======
    // Update projectiles
    this.updateProjectiles(dt);
    
    // Update mob AI
    this.updateMobAI(dt);
>>>>>>> 230af7fd
    
    // Performance monitoring
    const tickEnd = performance.now();
    const tickTime = tickEnd - tickStart;
    this.tickTimes.push(tickTime);
    this.maxTickTime = Math.max(this.maxTickTime, tickTime);
    
    // Keep only last 100 measurements
    if (this.tickTimes.length > 100) {
      this.tickTimes.shift();
    }
    
    // Log performance every 30 seconds
    const now = Date.now();
    if (now - this.lastPerformanceLog > 30000) {
      this.logPerformanceStats();
      this.lastPerformanceLog = now;
    }
  }

  private handleAttack(playerId: string) {
    const now = Date.now();
    const last = this.lastAttack.get(playerId) || 0;
    if (now - last < this.attackCooldown) return;
    this.lastAttack.set(playerId, now);

    const attacker = this.state.players.get(playerId);
    if (!attacker || attacker.hp <= 0) return;

    // Hit check: 1-tile arc in front, mobs first then players
    const front = neighbor(attacker.x, attacker.y, attacker.dir);
<<<<<<< HEAD
    // Attack monsters
    let hitSomething = false;
    this.state.monsters.forEach((m, key) => {
      const mx = Math.round(m.x), my = Math.round(m.y);
      if (mx === front.x && my === front.y && m.hp > 0 && !hitSomething) {
        m.hp = Math.max(0, m.hp - 30);
        hitSomething = true;
        if (m.hp === 0) {
          // reward attacker based on monster type
          const config = MONSTER_CONFIGS[m.monsterType as MonsterType];
          if (config) {
            attacker.hp = Math.min(attacker.maxHp, attacker.hp + 10);
            attacker.gold = Math.min(999999, attacker.gold + config.goldReward);
          }
          // Remove dead monster
          this.state.monsters.delete(key);
=======
    
    // Attack mobs first
    let hitSomething = false;
    this.state.mobs.forEach((mob, key) => {
      const mx = Math.round(mob.x), my = Math.round(mob.y);
      if (mx === front.x && my === front.y && mob.hp > 0 && !hitSomething) {
        // Calculate damage based on attacker stats and mob defense
        const template = MOB_TEMPLATES[mob.type as MobType];
        if (!template) return;
        
        const levelMultiplier = 1 + (mob.level - 1) * 0.2;
        const mobDefense = Math.floor(template.baseStats.defense * levelMultiplier);
        
        // Simple damage calculation: attack - defense, minimum 1
        const rawDamage = attacker.attack - mobDefense;
        const finalDamage = Math.max(1, Math.floor(rawDamage * (0.8 + Math.random() * 0.4))); // 20% variance
        
        mob.hp = Math.max(0, mob.hp - finalDamage);
        hitSomething = true;
        
        // Broadcast damage
        this.broadcast("damage", {
          targetId: mob.id,
          damage: finalDamage,
          targetType: "mob"
        });
        
        if (mob.hp === 0) {
          // Grant XP and potentially loot
          this.grantXp(attacker, template.xpReward);
          this.dropLoot(mob.x, mob.y, template.lootTableId, attacker.id);
          
          // Broadcast mob death
          this.broadcast("mob_death", {
            mobId: mob.id,
            killerName: attacker.name
          });
          
          const mobId = key;
          setTimeout(() => this.respawnMob(mobId), 15000); // 15 second respawn
        } else {
          // Set mob target to attacker for AI
          mob.targetPlayerId = attacker.id;
          mob.aiState = AIState.Chasing;
>>>>>>> 230af7fd
        }
      }
    });
    
    if (hitSomething) return;

    // Then attack other players (PvP)
    this.state.players.forEach((target, id) => {
      if (id === playerId || target.hp <= 0) return;
      const tx = Math.round(target.x);
      const ty = Math.round(target.y);
      if (tx === front.x && ty === front.y) {
        // Calculate PvP damage (reduced compared to PvE)
        const rawDamage = attacker.attack - target.defense;
        const finalDamage = Math.max(5, Math.floor(rawDamage * 0.3 * (0.8 + Math.random() * 0.4))); // Much lower for PvP
        
        target.hp = Math.max(0, target.hp - finalDamage);
        
        // Broadcast PvP damage
        this.broadcast("damage", {
          targetId: target.id,
          damage: finalDamage,
          targetType: "player",
          attackerName: attacker.name
        });
        
        if (target.hp === 0) {
          // Player death - respawn at town center after delay
          const targetId = id;
          setTimeout(() => {
            const t = this.state.players.get(targetId);
            if (!t) return;
            t.x = Math.floor(MAP.width * 0.45);
            t.y = Math.floor(MAP.height * 0.55);
            t.hp = t.maxHp;
            t.currentZone = "town"; // Force back to town
          }, 3000);
        }
      }
    });
  }

<<<<<<< HEAD
  private spawnInitialMonsters() {
    // Spawn a few initial monsters in each zone
    for (const zone of MONSTER_SPAWN_ZONES) {
      for (let i = 0; i < 3; i++) {
        this.spawnMonsterInZone(zone);
      }
    }
  }
  
  private spawnMonsterInZone(zone: { x: number; y: number; radius: number }) {
    if (this.state.monsters.size >= MAX_MONSTERS) return;
    
    // Try to find a walkable position in the zone
    let attempts = 0;
    while (attempts < 10) {
      const angle = Math.random() * Math.PI * 2;
      const radius = Math.random() * zone.radius;
      const x = Math.round(zone.x + Math.cos(angle) * radius);
      const y = Math.round(zone.y + Math.sin(angle) * radius);
      
      if (x >= 0 && x < MAP.width && y >= 0 && y < MAP.height && isWalkable(this.grid, x, y)) {
        this.spawnMonster(x, y);
        break;
      }
      attempts++;
    }
  }
  
  private spawnMonster(x: number, y: number) {
    const types = Object.values(MonsterType);
    const type = types[Math.floor(Math.random() * types.length)];
    const config = MONSTER_CONFIGS[type];
    
    const m = new Monster();
    m.id = `monster_${this.monsterCounter++}`;
    m.monsterType = type;
    m.x = x;
    m.y = y;
    m.maxHp = config.hp;
    m.hp = config.hp;
    m.targetPlayerId = "";
    m.lastAttackTime = 0;
    
    this.state.monsters.set(m.id, m);
  }
  
  private trySpawnMonster() {
    const now = Date.now();
    if (now - this.lastMonsterSpawn < MONSTER_SPAWN_INTERVAL) return;
    if (this.state.monsters.size >= MAX_MONSTERS) return;
    
    this.lastMonsterSpawn = now;
    const zone = MONSTER_SPAWN_ZONES[Math.floor(Math.random() * MONSTER_SPAWN_ZONES.length)];
    this.spawnMonsterInZone(zone);
  }
  
  private updateMonsters(dt: number) {
    const now = Date.now();
    
    this.state.monsters.forEach((monster, id) => {
      if (monster.hp <= 0) return;
      
      const config = MONSTER_CONFIGS[monster.monsterType as MonsterType];
      if (!config) return;
      
      // Find closest player within detection range
      let closestPlayer: Player | undefined;
      let closestDistance = config.detectionRange;
      
      this.state.players.forEach(player => {
        if (player.hp <= 0) return;
        const dist = Math.hypot(player.x - monster.x, player.y - monster.y);
        if (dist < closestDistance) {
          closestDistance = dist;
          closestPlayer = player;
        }
      });
      
      if (closestPlayer) {
        monster.targetPlayerId = closestPlayer.id;
        
        // Move towards target
        const dx = closestPlayer.x - monster.x;
        const dy = closestPlayer.y - monster.y;
        const dist = Math.hypot(dx, dy);
        
        if (dist > config.attackRange) {
          // Move towards player
          const moveX = (dx / dist) * config.speed * dt;
          const moveY = (dy / dist) * config.speed * dt;
          
          const newX = monster.x + moveX;
          const newY = monster.y + moveY;
          
          // Check collision
          if (isWalkable(this.grid, Math.round(newX), Math.round(newY))) {
            monster.x = newX;
            monster.y = newY;
          }
        } else {
          // Attack if in range and cooldown expired
          const lastAttack = this.monsterAttackCooldowns.get(id) || 0;
          if (now - lastAttack > 1000) { // 1 second attack cooldown
            closestPlayer.hp = Math.max(0, closestPlayer.hp - config.damage);
            this.monsterAttackCooldowns.set(id, now);
            monster.lastAttackTime = now;
            
            // Respawn player if killed
            if (closestPlayer.hp === 0) {
              const playerId = closestPlayer.id;
              setTimeout(() => {
                const p = this.state.players.get(playerId);
                if (!p) return;
                p.x = Math.floor(MAP.width * 0.45);
                p.y = Math.floor(MAP.height * 0.55);
                p.hp = p.maxHp;
              }, 1500);
            }
          }
        }
      } else {
        monster.targetPlayerId = "";
      }
    });
=======
  private spawnMob(pos: { x: number; y: number }) {
    // Legacy method - now use spawnMobOfType with default slime
    this.spawnMobOfType(pos.x, pos.y, MobType.Slime);
  }

  private respawnMob(id: string) {
    const mob = this.state.mobs.get(id);
    if (!mob) return;
    
    // Respawn with full health at original patrol center
    mob.hp = mob.maxHp;
    mob.x = mob.patrolCenterX;
    mob.y = mob.patrolCenterY;
    mob.aiState = AIState.Patrol;
    mob.targetPlayerId = "";
>>>>>>> 230af7fd
  }

  private isNearMerchant(p: Player) {
    const dx = Math.abs(Math.round(p.x) - NPC_MERCHANT.x);
    const dy = Math.abs(Math.round(p.y) - NPC_MERCHANT.y);
    return Math.max(dx, dy) <= 2;
  }

  private handleShopList(playerId: string) {
    const p = this.state.players.get(playerId);
    if (!p) return;
    const payload = { items: SHOP_ITEMS, gold: p.gold, pots: p.pots, npc: NPC_MERCHANT };
    this.clients.find(c => c.sessionId === playerId)?.send("shop:list", payload);
  }

  private handleShopBuy(playerId: string, data: { id: string; qty?: number }) {
    const p = this.state.players.get(playerId);
    if (!p) return;
    if (!this.isNearMerchant(p)) {
      this.clients.find(c => c.sessionId === playerId)?.send("shop:result", { ok: false, reason: "Too far from merchant" });
      return;
    }
    const item = SHOP_ITEMS.find(i => i.id === data?.id);
    const qty = Math.max(1, Math.min(99, Number(data?.qty ?? 1) | 0));
    if (!item) {
      this.clients.find(c => c.sessionId === playerId)?.send("shop:result", { ok: false, reason: "Unknown item" });
      return;
    }
    const cost = item.price * qty;
    if (p.gold < cost) {
      this.clients.find(c => c.sessionId === playerId)?.send("shop:result", { ok: false, reason: "Not enough gold", gold: p.gold, pots: p.pots });
      return;
    }
    p.gold -= cost;
    if (item.id === "pot_small") p.pots = Math.min(999, p.pots + qty);
    this.clients.find(c => c.sessionId === playerId)?.send("shop:result", { ok: true, gold: p.gold, pots: p.pots });
    
    // Spawn a slime near town when someone buys potions
    if (Math.random() < GameRoom.SPAWN_DUMMY_PROBABILITY) { // 30% chance
      const x = Math.floor(MAP.width * 0.45) + 4;
      const y = Math.floor(MAP.height * 0.55);
      if (isWalkable(this.grid, x, y)) {
        this.spawnMonster(x, y);
      }
    }
  }

  private logPerformanceStats() {
    if (this.tickTimes.length === 0) return;
    
    const sorted = [...this.tickTimes].sort((a, b) => a - b);
    const p95Index = Math.floor(sorted.length * 0.95);
    const p95 = sorted[p95Index];
    const avg = sorted.reduce((sum, time) => sum + time, 0) / sorted.length;
    const playerCount = this.state.players.size;
    
    console.log(`[Performance] Room ${this.roomId}: ${playerCount} players, avg tick: ${avg.toFixed(2)}ms, p95 tick: ${p95.toFixed(2)}ms, max: ${this.maxTickTime.toFixed(2)}ms`);
    
    // Reset max for next period
    this.maxTickTime = 0;
    
    // Alert if p95 exceeds target
    if (p95 > 8) {
      console.warn(`⚠️  Performance warning: p95 tick time ${p95.toFixed(2)}ms exceeds 8ms target with ${playerCount} players`);
    }
  }

  private determineFounderTier(joinOrder: number, joinTimestamp: number): FounderTier {
    // Early Bird: First 50 players
    if (joinOrder <= EARLY_BIRD_LIMIT) {
      return FounderTier.EarlyBird;
    }
    
    // Beta Tester: Within first 2 weeks (simulated with current demo)
    const daysSinceLaunch = (Date.now() - joinTimestamp) / (1000 * 60 * 60 * 24);
    if (daysSinceLaunch <= BETA_TEST_PERIOD_DAYS) {
      return FounderTier.BetaTester;
    }
    
    return FounderTier.None;
  }

  private grantFounderRewards(player: Player, tier: FounderTier) {
    const rewards = FOUNDER_REWARDS[tier];
    for (const reward of rewards) {
      player.unlockedRewards.push(reward.id);
      
      // Apply specific reward effects
      switch (reward.type) {
        case "title":
          if (reward.id === "founder_badge") {
            player.displayTitle = "👑 Founder";
          } else if (reward.id === "bug_hunter_title") {
            player.displayTitle = "🐛 Bug Hunter";
          }
          break;
        case "cosmetic":
          if (reward.id === "special_chat_color") {
            player.chatColor = "#FFD700"; // Gold color for beta testers
          }
          break;
      }
    }
  }

  private handleBugReport(playerId: string, data: { description: string }) {
    const p = this.state.players.get(playerId);
    if (!p) return;
    
    // Basic validation
    if (!data.description || data.description.length < 10) {
      this.clients.find(c => c.sessionId === playerId)?.send("bug_report:result", { 
        ok: false, 
        reason: "Bug report must be at least 10 characters" 
      });
      return;
    }
    
    p.bugReports++;
    
    // Check if player qualifies for Bug Hunter tier
    if (p.bugReports >= BUG_HUNTER_REPORTS_REQUIRED && p.founderTier === FounderTier.None) {
      p.founderTier = FounderTier.BugHunter;
      this.grantFounderRewards(p, FounderTier.BugHunter);
    }
    
    this.clients.find(c => c.sessionId === playerId)?.send("bug_report:result", { 
      ok: true, 
      reportsCount: p.bugReports,
      message: p.bugReports >= BUG_HUNTER_REPORTS_REQUIRED ? "Bug Hunter tier unlocked!" : undefined
    });
  }

  private handleReferral(playerId: string, data: { referredPlayerId: string }) {
    const p = this.state.players.get(playerId);
    if (!p) return;
    
    // Basic validation - in a real system this would verify the referred player exists and is new
    if (!data.referredPlayerId) {
      this.clients.find(c => c.sessionId === playerId)?.send("referral:result", {
        ok: false,
        reason: "Invalid referral data"
      });
      return;
    }
    
    p.referralsCount++;
    
    // Check for referral rewards
    const referralReward = REFERRAL_REWARDS.find(r => r.referrals === p.referralsCount);
    if (referralReward) {
      p.unlockedRewards.push(referralReward.reward.id);
      
      this.clients.find(c => c.sessionId === playerId)?.send("referral:result", {
        ok: true,
        referralsCount: p.referralsCount,
        rewardUnlocked: referralReward.reward
      });
    } else {
      this.clients.find(c => c.sessionId === playerId)?.send("referral:result", {
        ok: true,
        referralsCount: p.referralsCount
      });
    }
  }

  private grantAnniversaryReward(playerId: string, rewardType: "login" | "quest" | "boss") {
    const p = this.state.players.get(playerId);
    if (!p) return;
    
    let reward;
    switch (rewardType) {
      case "login":
        reward = ANNIVERSARY_REWARDS.find(r => r.id === "birthday_badge");
        break;
      case "quest":
        reward = ANNIVERSARY_REWARDS.find(r => r.id === "birthday_quest_reward");
        break;
      case "boss":
        reward = ANNIVERSARY_REWARDS.find(r => r.id === "boss_slayer");
        break;
    }
    
    if (reward && !p.unlockedRewards.includes(reward.id)) {
      p.unlockedRewards.push(reward.id);
      p.anniversaryParticipated = true;
      
      this.clients.find(c => c.sessionId === playerId)?.send("anniversary:reward", {
        reward: reward,
        message: `Anniversary reward unlocked: ${reward.name}!`
      });
    }
  }

  // XP/Level System Methods
  private setPlayerXp(player: Player, totalXp: number) {
    player.totalXp = totalXp;
    const levelInfo = calculateLevelFromXp(totalXp);
    
    if (levelInfo.level > player.level) {
      // Level up!
      player.level = levelInfo.level;
      this.recalculatePlayerStats(player);
      
      // Broadcast level up message
      this.broadcast("level_up", {
        playerId: player.id,
        playerName: player.name,
        newLevel: player.level
      });
    }
    
    player.currentXp = levelInfo.currentXp;
    player.xpToNext = levelInfo.xpToNext;
  }
  
  private grantXp(player: Player, xpAmount: number) {
    this.setPlayerXp(player, player.totalXp + xpAmount);
  }
  
  private recalculatePlayerStats(player: Player) {
    const baseStats = getBaseStatsForLevel(player.level);
    
    // Apply base stats
    player.attack = baseStats.attack;
    player.defense = baseStats.defense;
    player.magicAttack = baseStats.magicAttack;
    player.magicDefense = baseStats.magicDefense;
    player.accuracy = baseStats.accuracy;
    player.evasion = baseStats.evasion;
    
    // Update HP (but keep current HP ratio)
    const oldMaxHp = player.maxHp;
    const hpRatio = player.hp / oldMaxHp;
    player.maxHp = 50 + (player.level - 1) * 10;
    
    // TODO: Apply equipment bonuses here when equipment system is fully implemented
    
    // Restore HP if leveling up
    if (player.maxHp > oldMaxHp) {
      player.hp = Math.max(player.hp, player.hp + (player.maxHp - oldMaxHp));
    }
  }
  
  private initializeMobs() {
    // Only spawn mobs if we don't have any
    if (this.state.mobs.size > 0) return;
    
    // Spawn mobs based on current zone
    const zone = ZONES[this.currentZone];
    if (zone) {
      zone.mobSpawns.forEach(spawn => {
        this.spawnMobOfType(spawn.x, spawn.y, spawn.mobType, spawn.level);
      });
    }
  }
  
  private spawnMobOfType(x: number, y: number, mobType: MobType, level: number = 1) {
    const template = MOB_TEMPLATES[mobType];
    if (!template) return;
    
    const mob = new Mob();
    mob.id = `${mobType}_${Math.random().toString(36).slice(2, 8)}`;
    mob.type = mobType;
    mob.name = template.name;
    mob.x = x;
    mob.y = y;
    mob.level = level;
    
    // Scale stats with level
    const levelMultiplier = 1 + (level - 1) * 0.2;
    mob.maxHp = Math.floor(template.baseHp * levelMultiplier);
    mob.hp = mob.maxHp;
    
    mob.aiState = AIState.Patrol;
    mob.targetPlayerId = "";
    mob.patrolCenterX = x;
    mob.patrolCenterY = y;
    
    this.state.mobs.set(mob.id, mob);
  }
  
  private dropLoot(x: number, y: number, lootTableId: string, killerPlayerId: string) {
    const lootTable = LOOT_TABLES[lootTableId];
    if (!lootTable) return;
    
    // Process each loot entry
    lootTable.entries.forEach(entry => {
      if (Math.random() <= entry.dropChance) {
        const drop = new DroppedItem();
        drop.id = `drop_${Math.random().toString(36).slice(2, 8)}`;
        drop.itemId = entry.itemId;
        drop.quantity = entry.quantity;
        drop.x = x + (Math.random() - 0.5) * 2; // Small random spread
        drop.y = y + (Math.random() - 0.5) * 2;
        drop.dropTime = Date.now();
        drop.droppedBy = killerPlayerId;
        
        this.state.droppedItems.set(drop.id, drop);
        
        // Auto-cleanup after 5 minutes
        setTimeout(() => {
          this.state.droppedItems.delete(drop.id);
        }, 300000);
      }
    });
  }

  private handleRangedAttack(playerId: string) {
    const now = Date.now();
    const last = this.lastAttack.get(playerId) || 0;
    if (now - last < this.attackCooldown * 1.5) return; // Longer cooldown for ranged
    this.lastAttack.set(playerId, now);

    const attacker = this.state.players.get(playerId);
    if (!attacker || attacker.hp <= 0) return;

    // Create projectile in direction player is facing
    const projectile = new Projectile();
    projectile.id = `proj_${Math.random().toString(36).slice(2, 8)}`;
    projectile.ownerId = playerId;
    projectile.x = attacker.x;
    projectile.y = attacker.y;
    
    // Set velocity based on direction
    const speed = 8; // tiles per second
    switch (attacker.dir) {
      case 0: // up
        projectile.vx = 0;
        projectile.vy = -speed;
        break;
      case 1: // right
        projectile.vx = speed;
        projectile.vy = 0;
        break;
      case 2: // down
        projectile.vx = 0;
        projectile.vy = speed;
        break;
      case 3: // left
        projectile.vx = -speed;
        projectile.vy = 0;
        break;
    }
    
    projectile.damage = Math.floor(attacker.magicAttack * 0.8); // Ranged uses magic attack
    projectile.damageType = DamageType.Magical;
    projectile.startTime = now;
    projectile.maxRange = 8; // tiles
    
    this.state.projectiles.set(projectile.id, projectile);
    
    // Broadcast ranged attack
    this.broadcast("ranged_attack", {
      playerId: attacker.id,
      playerName: attacker.name,
      direction: attacker.dir
    });
  }
  
  private updateProjectiles(dt: number) {
    const now = Date.now();
    const toRemove: string[] = [];
    
    this.state.projectiles.forEach((proj, id) => {
      // Move projectile
      proj.x += proj.vx * dt;
      proj.y += proj.vy * dt;
      
      // Check if projectile has traveled max range or hit wall
      const owner = this.state.players.get(proj.ownerId);
      const startDist = Math.hypot(
        proj.x - (owner?.x || proj.x),
        proj.y - (owner?.y || proj.y)
      );
      
      if (startDist > proj.maxRange || !isWalkable(this.grid, Math.round(proj.x), Math.round(proj.y))) {
        toRemove.push(id);
        return;
      }
      
      // Check collision with mobs
      this.state.mobs.forEach((mob, mobId) => {
        if (Math.round(proj.x) === Math.round(mob.x) && Math.round(proj.y) === Math.round(mob.y)) {
          // Hit mob
          const template = MOB_TEMPLATES[mob.type as MobType];
          if (template) {
            const levelMultiplier = 1 + (mob.level - 1) * 0.2;
            const mobDefense = template.baseStats.magicDefense * levelMultiplier;
            const finalDamage = Math.max(1, proj.damage - mobDefense);
            
            mob.hp = Math.max(0, mob.hp - finalDamage);
            
            // Broadcast hit
            this.broadcast("projectile_hit", {
              projectileId: id,
              targetId: mobId,
              damage: finalDamage,
              targetType: "mob"
            });
            
            if (mob.hp <= 0) {
              const attacker = this.state.players.get(proj.ownerId);
              if (attacker) {
                this.grantXp(attacker, template.xpReward);
                this.dropLoot(mob.x, mob.y, template.lootTableId, attacker.id);
              }
              
              setTimeout(() => this.respawnMob(mobId), 15000);
            } else {
              mob.targetPlayerId = proj.ownerId;
              mob.aiState = AIState.Chasing;
            }
          }
          
          toRemove.push(id);
        }
      });
      
      // Check collision with players (PvP)
      this.state.players.forEach((player, playerId) => {
        if (playerId === proj.ownerId) return; // Don't hit self
        if (Math.round(proj.x) === Math.round(player.x) && Math.round(proj.y) === Math.round(player.y)) {
          const finalDamage = Math.max(3, Math.floor(proj.damage * 0.2)); // Reduced PvP damage
          player.hp = Math.max(0, player.hp - finalDamage);
          
          this.broadcast("projectile_hit", {
            projectileId: id,
            targetId: playerId,
            damage: finalDamage,
            targetType: "player"
          });
          
          if (player.hp <= 0) {
            setTimeout(() => {
              const p = this.state.players.get(playerId);
              if (p) {
                p.x = Math.floor(MAP.width * 0.45);
                p.y = Math.floor(MAP.height * 0.55);
                p.hp = p.maxHp;
                p.currentZone = "town";
              }
            }, 3000);
          }
          
          toRemove.push(id);
        }
      });
    });
    
    // Remove expired/hit projectiles
    toRemove.forEach(id => this.state.projectiles.delete(id));
  }

  private updateMobAI(dt: number) {
    const now = Date.now();
    
    this.state.mobs.forEach((mob, mobId) => {
      if (mob.hp <= 0) return; // Dead mobs don't act
      
      const template = MOB_TEMPLATES[mob.type as MobType];
      if (!template) return;
      
      // Check for nearby players
      let closestPlayer: Player | null = null;
      let closestDistance = Infinity;
      
      this.state.players.forEach((player: Player) => {
        if (player.hp <= 0) return;
        const distance = Math.hypot(mob.x - player.x, mob.y - player.y);
        if (distance < closestDistance) {
          closestDistance = distance;
          closestPlayer = player;
        }
      });
      
      // AI State Machine
      switch (mob.aiState) {
        case AIState.Patrol:
          // Random patrol around spawn point
          if (Math.random() < 0.02) { // 2% chance per frame to change direction
            const angle = Math.random() * Math.PI * 2;
            const distance = 2 + Math.random() * 3; // 2-5 tiles from center
            const targetX = mob.patrolCenterX + Math.cos(angle) * distance;
            const targetY = mob.patrolCenterY + Math.sin(angle) * distance;
            
            // Move towards patrol target
            const dx = targetX - mob.x;
            const dy = targetY - mob.y;
            const dist = Math.hypot(dx, dy);
            if (dist > 0.1) {
              mob.x += (dx / dist) * template.moveSpeed * dt * 0.5; // Slower patrol speed
              mob.y += (dy / dist) * template.moveSpeed * dt * 0.5;
              
              // Ensure we stay on walkable tiles
              if (!isWalkable(this.grid, Math.round(mob.x), Math.round(mob.y))) {
                mob.x -= (dx / dist) * template.moveSpeed * dt * 0.5;
                mob.y -= (dy / dist) * template.moveSpeed * dt * 0.5;
              }
            }
          }
          
          // Check for aggro
          if (closestPlayer && closestDistance <= template.aggroRange) {
            mob.aiState = AIState.Chasing;
            mob.targetPlayerId = (closestPlayer as Player).id;
          }
          break;
          
        case AIState.Chasing:
          const target = this.state.players.get(mob.targetPlayerId);
          if (!target || target.hp <= 0) {
            // Target lost, return to patrol
            mob.aiState = AIState.Patrol;
            mob.targetPlayerId = "";
            break;
          }
          
          const targetDistance = Math.hypot(mob.x - target.x, mob.y - target.y);
          
          // Check if we should flee (if mob has flee threshold)
          if (template.fleeThreshold > 0 && (mob.hp / mob.maxHp) < template.fleeThreshold) {
            mob.aiState = AIState.Fleeing;
            break;
          }
          
          // If in attack range, attack
          if (targetDistance <= template.attackRange) {
            mob.aiState = AIState.Attacking;
            break;
          }
          
          // Chase target
          if (targetDistance > template.aggroRange * 1.5) {
            // Lost target, return to patrol
            mob.aiState = AIState.Patrol;
            mob.targetPlayerId = "";
          } else {
            // Move towards target
            const dx = target.x - mob.x;
            const dy = target.y - mob.y;
            const dist = Math.hypot(dx, dy);
            if (dist > 0.1) {
              const newX = mob.x + (dx / dist) * template.moveSpeed * dt;
              const newY = mob.y + (dy / dist) * template.moveSpeed * dt;
              
              // Check walkability
              if (isWalkable(this.grid, Math.round(newX), Math.round(newY))) {
                mob.x = newX;
                mob.y = newY;
              }
            }
          }
          break;
          
        case AIState.Attacking:
          const attackTarget = this.state.players.get(mob.targetPlayerId);
          if (!attackTarget || attackTarget.hp <= 0) {
            mob.aiState = AIState.Patrol;
            mob.targetPlayerId = "";
            break;
          }
          
          const attackDistance = Math.hypot(mob.x - attackTarget.x, mob.y - attackTarget.y);
          if (attackDistance > template.attackRange) {
            mob.aiState = AIState.Chasing;
            break;
          }
          
          // Perform attack (simple damage over time)
          const mobAttackDamage = Math.floor(template.baseStats.attack * (1 + (mob.level - 1) * 0.2));
          const finalDamage = Math.max(1, mobAttackDamage - attackTarget.defense);
          
          attackTarget.hp = Math.max(0, attackTarget.hp - finalDamage);
          
          // Broadcast mob attack
          this.broadcast("mob_attack", {
            mobId: mobId,
            targetId: attackTarget.id,
            damage: finalDamage
          });
          
          // Return to chasing
          mob.aiState = AIState.Chasing;
          break;
          
        case AIState.Fleeing:
          const fleeFrom = this.state.players.get(mob.targetPlayerId);
          if (!fleeFrom) {
            mob.aiState = AIState.Patrol;
            mob.targetPlayerId = "";
            break;
          }
          
          // Move away from player
          const dx = mob.x - fleeFrom.x;
          const dy = mob.y - fleeFrom.y;
          const dist = Math.hypot(dx, dy);
          if (dist > 0.1) {
            const fleeX = mob.x + (dx / dist) * template.moveSpeed * dt * 1.2; // Flee faster
            const fleeY = mob.y + (dy / dist) * template.moveSpeed * dt * 1.2;
            
            if (isWalkable(this.grid, Math.round(fleeX), Math.round(fleeY))) {
              mob.x = fleeX;
              mob.y = fleeY;
            }
          }
          
          // Stop fleeing if far enough or health recovered
          if (dist > template.aggroRange * 2 || (mob.hp / mob.maxHp) > template.fleeThreshold * 1.5) {
            mob.aiState = AIState.Patrol;
            mob.targetPlayerId = "";
          }
          break;
      }
    });
  }

  private handleZoneTransition(playerId: string, targetZoneId: string) {
    const player = this.state.players.get(playerId);
    if (!player) return;
    
    const currentZone = ZONES[player.currentZone];
    const targetZone = ZONES[targetZoneId];
    
    if (!currentZone || !targetZone) {
      console.error(`Invalid zone transition: ${player.currentZone} -> ${targetZoneId}`);
      return;
    }
    
    // Find the exit from current zone to target zone
    const exit = currentZone.exits.find(e => e.targetZone === targetZoneId);
    if (!exit) {
      this.clients.find(c => c.sessionId === playerId)?.send("zone_transition_failed", {
        reason: "No exit found to target zone"
      });
      return;
    }
    
    // Check if player is at the exit location
    const playerTileX = Math.round(player.x);
    const playerTileY = Math.round(player.y);
    
    if (Math.abs(playerTileX - exit.x) > 1 || Math.abs(playerTileY - exit.y) > 1) {
      this.clients.find(c => c.sessionId === playerId)?.send("zone_transition_failed", {
        reason: "Not at exit location"
      });
      return;
    }
    
    // Check level requirement
    if (exit.requiresLevel && player.level < exit.requiresLevel) {
      this.clients.find(c => c.sessionId === playerId)?.send("zone_transition_failed", {
        reason: `Requires level ${exit.requiresLevel}`
      });
      return;
    }
    
    // Perform zone transition
    player.currentZone = targetZoneId;
    player.x = exit.targetX;
    player.y = exit.targetY;
    
    this.clients.find(c => c.sessionId === playerId)?.send("zone_transition_success", {
      newZone: targetZone,
      x: player.x,
      y: player.y
    });
    
    // For this demo, we'll keep players in the same room but track their zone
    // In a full implementation, you'd transfer them to different room instances
  }

  private handleCrafting(playerId: string, recipeId: string) {
    const player = this.state.players.get(playerId);
    if (!player) return;
    
    const recipe = CRAFTING_RECIPES[recipeId];
    if (!recipe) {
      this.clients.find(c => c.sessionId === playerId)?.send("craft_result", {
        success: false,
        reason: "Recipe not found"
      });
      return;
    }
    
    // Check level requirement
    if (player.level < recipe.levelRequirement) {
      this.clients.find(c => c.sessionId === playerId)?.send("craft_result", {
        success: false,
        reason: `Requires level ${recipe.levelRequirement}`
      });
      return;
    }
    
    // Check if player has required materials
    for (const material of recipe.materials) {
      const playerQuantity = player.inventory.get(material.itemId) || 0;
      if (playerQuantity < material.quantity) {
        const item = DEFAULT_ITEMS[material.itemId];
        this.clients.find(c => c.sessionId === playerId)?.send("craft_result", {
          success: false,
          reason: `Need ${material.quantity} ${item?.name || material.itemId}, have ${playerQuantity}`
        });
        return;
      }
    }
    
    // Consume materials
    recipe.materials.forEach(material => {
      const currentQuantity = player.inventory.get(material.itemId) || 0;
      const newQuantity = currentQuantity - material.quantity;
      if (newQuantity <= 0) {
        player.inventory.delete(material.itemId);
      } else {
        player.inventory.set(material.itemId, newQuantity);
      }
    });
    
    // Give result item
    const currentResult = player.inventory.get(recipe.result.itemId) || 0;
    player.inventory.set(recipe.result.itemId, currentResult + recipe.result.quantity);
    
    this.clients.find(c => c.sessionId === playerId)?.send("craft_result", {
      success: true,
      recipe: recipe,
      resultItem: DEFAULT_ITEMS[recipe.result.itemId]
    });
  }
}

function neighbor(x: number, y: number, dir: number) {
  const tx = Math.round(x);
  const ty = Math.round(y);
  if (dir === 0) return { x: tx, y: ty - 1 };
  if (dir === 1) return { x: tx + 1, y: ty };
  if (dir === 2) return { x: tx, y: ty + 1 };
  return { x: tx - 1, y: ty };
}

function sanitizeChat(s: string): string | null {
  if (typeof s !== "string") return null;
  s = s.replace(/\s+/g, " ").trim();
  if (!s) return null;
  if (s.length > 140) s = s.slice(0, 140);
  return s;
}

function clamp(n: number, lo: number, hi: number) { return Math.max(lo, Math.min(hi, n)); }<|MERGE_RESOLUTION|>--- conflicted
+++ resolved
@@ -1,20 +1,11 @@
-
 import { Room, Client } from "colyseus";
-<<<<<<< HEAD
-import { WorldState, Player, Monster } from "./state.js";
-=======
 import { WorldState, Player, Mob, DroppedItem, Projectile } from "./state.js";
->>>>>>> 230af7fd
 import { 
   TICK_RATE, MAP, type ChatMessage, NPC_MERCHANT, SHOP_ITEMS,
   FounderTier, FOUNDER_REWARDS, REFERRAL_REWARDS, ANNIVERSARY_REWARDS,
   EARLY_BIRD_LIMIT, BETA_TEST_PERIOD_DAYS, BUG_HUNTER_REPORTS_REQUIRED,
-<<<<<<< HEAD
-  MonsterType, MONSTER_CONFIGS, MAX_MONSTERS, MONSTER_SPAWN_INTERVAL, MONSTER_SPAWN_ZONES
-=======
   calculateLevelFromXp, getBaseStatsForLevel, DEFAULT_ITEMS, MOB_TEMPLATES, 
   LOOT_TABLES, MobType, AIState, DamageType, ZONES, ZoneType, CRAFTING_RECIPES
->>>>>>> 230af7fd
 } from "@toodee/shared";
 import { generateMichiganish, isWalkable, type Grid } from "./map.js";
 
@@ -38,11 +29,6 @@
   private lastPerformanceLog = 0;
   private maxTickTime = 0;
 
-  // Monster tracking
-  private monsterCounter = 0;
-  private lastMonsterSpawn = 0;
-  private monsterAttackCooldowns = new Map<string, number>();
-  
   // Constants
   private static readonly SPAWN_DUMMY_PROBABILITY = 0.3;
 
@@ -86,9 +72,6 @@
     this.onMessage("referral", (client, data: { referredPlayerId: string }) => this.handleReferral(client.sessionId, data));
 
     this.setSimulationInterval((dtMS) => this.update(dtMS / 1000), 1000 / TICK_RATE);
-    
-    // Spawn initial monsters
-    this.spawnInitialMonsters();
   }
 
   onJoin(client: Client, options: any) {
@@ -260,19 +243,11 @@
       p.lastSeq = inp.seq >>> 0;
     });
     
-<<<<<<< HEAD
-    // Update monsters
-    this.updateMonsters(dt);
-    
-    // Spawn new monsters periodically
-    this.trySpawnMonster();
-=======
     // Update projectiles
     this.updateProjectiles(dt);
     
     // Update mob AI
     this.updateMobAI(dt);
->>>>>>> 230af7fd
     
     // Performance monitoring
     const tickEnd = performance.now();
@@ -304,24 +279,6 @@
 
     // Hit check: 1-tile arc in front, mobs first then players
     const front = neighbor(attacker.x, attacker.y, attacker.dir);
-<<<<<<< HEAD
-    // Attack monsters
-    let hitSomething = false;
-    this.state.monsters.forEach((m, key) => {
-      const mx = Math.round(m.x), my = Math.round(m.y);
-      if (mx === front.x && my === front.y && m.hp > 0 && !hitSomething) {
-        m.hp = Math.max(0, m.hp - 30);
-        hitSomething = true;
-        if (m.hp === 0) {
-          // reward attacker based on monster type
-          const config = MONSTER_CONFIGS[m.monsterType as MonsterType];
-          if (config) {
-            attacker.hp = Math.min(attacker.maxHp, attacker.hp + 10);
-            attacker.gold = Math.min(999999, attacker.gold + config.goldReward);
-          }
-          // Remove dead monster
-          this.state.monsters.delete(key);
-=======
     
     // Attack mobs first
     let hitSomething = false;
@@ -366,7 +323,6 @@
           // Set mob target to attacker for AI
           mob.targetPlayerId = attacker.id;
           mob.aiState = AIState.Chasing;
->>>>>>> 230af7fd
         }
       }
     });
@@ -409,132 +365,6 @@
     });
   }
 
-<<<<<<< HEAD
-  private spawnInitialMonsters() {
-    // Spawn a few initial monsters in each zone
-    for (const zone of MONSTER_SPAWN_ZONES) {
-      for (let i = 0; i < 3; i++) {
-        this.spawnMonsterInZone(zone);
-      }
-    }
-  }
-  
-  private spawnMonsterInZone(zone: { x: number; y: number; radius: number }) {
-    if (this.state.monsters.size >= MAX_MONSTERS) return;
-    
-    // Try to find a walkable position in the zone
-    let attempts = 0;
-    while (attempts < 10) {
-      const angle = Math.random() * Math.PI * 2;
-      const radius = Math.random() * zone.radius;
-      const x = Math.round(zone.x + Math.cos(angle) * radius);
-      const y = Math.round(zone.y + Math.sin(angle) * radius);
-      
-      if (x >= 0 && x < MAP.width && y >= 0 && y < MAP.height && isWalkable(this.grid, x, y)) {
-        this.spawnMonster(x, y);
-        break;
-      }
-      attempts++;
-    }
-  }
-  
-  private spawnMonster(x: number, y: number) {
-    const types = Object.values(MonsterType);
-    const type = types[Math.floor(Math.random() * types.length)];
-    const config = MONSTER_CONFIGS[type];
-    
-    const m = new Monster();
-    m.id = `monster_${this.monsterCounter++}`;
-    m.monsterType = type;
-    m.x = x;
-    m.y = y;
-    m.maxHp = config.hp;
-    m.hp = config.hp;
-    m.targetPlayerId = "";
-    m.lastAttackTime = 0;
-    
-    this.state.monsters.set(m.id, m);
-  }
-  
-  private trySpawnMonster() {
-    const now = Date.now();
-    if (now - this.lastMonsterSpawn < MONSTER_SPAWN_INTERVAL) return;
-    if (this.state.monsters.size >= MAX_MONSTERS) return;
-    
-    this.lastMonsterSpawn = now;
-    const zone = MONSTER_SPAWN_ZONES[Math.floor(Math.random() * MONSTER_SPAWN_ZONES.length)];
-    this.spawnMonsterInZone(zone);
-  }
-  
-  private updateMonsters(dt: number) {
-    const now = Date.now();
-    
-    this.state.monsters.forEach((monster, id) => {
-      if (monster.hp <= 0) return;
-      
-      const config = MONSTER_CONFIGS[monster.monsterType as MonsterType];
-      if (!config) return;
-      
-      // Find closest player within detection range
-      let closestPlayer: Player | undefined;
-      let closestDistance = config.detectionRange;
-      
-      this.state.players.forEach(player => {
-        if (player.hp <= 0) return;
-        const dist = Math.hypot(player.x - monster.x, player.y - monster.y);
-        if (dist < closestDistance) {
-          closestDistance = dist;
-          closestPlayer = player;
-        }
-      });
-      
-      if (closestPlayer) {
-        monster.targetPlayerId = closestPlayer.id;
-        
-        // Move towards target
-        const dx = closestPlayer.x - monster.x;
-        const dy = closestPlayer.y - monster.y;
-        const dist = Math.hypot(dx, dy);
-        
-        if (dist > config.attackRange) {
-          // Move towards player
-          const moveX = (dx / dist) * config.speed * dt;
-          const moveY = (dy / dist) * config.speed * dt;
-          
-          const newX = monster.x + moveX;
-          const newY = monster.y + moveY;
-          
-          // Check collision
-          if (isWalkable(this.grid, Math.round(newX), Math.round(newY))) {
-            monster.x = newX;
-            monster.y = newY;
-          }
-        } else {
-          // Attack if in range and cooldown expired
-          const lastAttack = this.monsterAttackCooldowns.get(id) || 0;
-          if (now - lastAttack > 1000) { // 1 second attack cooldown
-            closestPlayer.hp = Math.max(0, closestPlayer.hp - config.damage);
-            this.monsterAttackCooldowns.set(id, now);
-            monster.lastAttackTime = now;
-            
-            // Respawn player if killed
-            if (closestPlayer.hp === 0) {
-              const playerId = closestPlayer.id;
-              setTimeout(() => {
-                const p = this.state.players.get(playerId);
-                if (!p) return;
-                p.x = Math.floor(MAP.width * 0.45);
-                p.y = Math.floor(MAP.height * 0.55);
-                p.hp = p.maxHp;
-              }, 1500);
-            }
-          }
-        }
-      } else {
-        monster.targetPlayerId = "";
-      }
-    });
-=======
   private spawnMob(pos: { x: number; y: number }) {
     // Legacy method - now use spawnMobOfType with default slime
     this.spawnMobOfType(pos.x, pos.y, MobType.Slime);
@@ -550,7 +380,6 @@
     mob.y = mob.patrolCenterY;
     mob.aiState = AIState.Patrol;
     mob.targetPlayerId = "";
->>>>>>> 230af7fd
   }
 
   private isNearMerchant(p: Player) {
@@ -588,13 +417,9 @@
     if (item.id === "pot_small") p.pots = Math.min(999, p.pots + qty);
     this.clients.find(c => c.sessionId === playerId)?.send("shop:result", { ok: true, gold: p.gold, pots: p.pots });
     
-    // Spawn a slime near town when someone buys potions
+    // Spawn a training dummy near town when someone buys potions
     if (Math.random() < GameRoom.SPAWN_DUMMY_PROBABILITY) { // 30% chance
-      const x = Math.floor(MAP.width * 0.45) + 4;
-      const y = Math.floor(MAP.height * 0.55);
-      if (isWalkable(this.grid, x, y)) {
-        this.spawnMonster(x, y);
-      }
+      this.spawnMob({ x: Math.floor(MAP.width * 0.45) + 4, y: Math.floor(MAP.height * 0.55) });
     }
   }
 
