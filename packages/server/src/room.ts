<<<<<<< HEAD
import colyseus from "colyseus";
import { WorldState, Player, Mob } from "./state.js";
import { TICK_RATE, MAP, type ChatMessage, NPC_MERCHANT, SHOP_ITEMS } from "@toodee/shared";
import { generateMichiganish, isWalkable, type Grid } from "./map.js";

const { Room } = colyseus;
type Client = colyseus.Client;
=======
import { Room, Client } from "colyseus";
import { WorldState, Player, Mob } from "./state";
import { TICK_RATE, MAP, ChatMessage, NPC_MERCHANT, SHOP_ITEMS, FounderTier, FOUNDER_REWARDS, EARLY_BIRD_LIMIT, BETA_TEST_PERIOD_DAYS, BUG_HUNTER_REPORTS_REQUIRED, REFERRAL_REWARDS, ANNIVERSARY_REWARDS } from "@toodee/shared";
import { generateMichiganish, isWalkable, Grid } from "./map";
>>>>>>> 25665254

type Input = { seq: number; up: boolean; down: boolean; left: boolean; right: boolean };

export class GameRoom extends Room<WorldState> {
  private inputs = new Map<string, Input>();
  private grid!: Grid;
  private speed = 4; // tiles per second (server units are tiles)
  private lastAttack = new Map<string, number>();
  private attackCooldown = 400; // ms
<<<<<<< HEAD
  
  // Performance monitoring
  private tickTimes: number[] = [];
  private lastPerformanceLog = 0;
  private maxTickTime = 0;
=======
  private founderTracker = new Map<string, { joinOrder: number; tier: FounderTier }>();
  private joinCounter = 0;
>>>>>>> 25665254

  onCreate(options: any) {
    this.setPatchRate(1000 / 10); // send state ~10/s; interpolate on client
    this.setState(new WorldState());
    this.state.width = MAP.width;
    this.state.height = MAP.height;

    this.grid = generateMichiganish();

    this.onMessage("input", (client, data: Input) => {
      this.inputs.set(client.sessionId, data);
    });
    this.onMessage("chat", (client, text: string) => {
      const p = this.state.players.get(client.sessionId);
      if (!p) return;
      const clean = sanitizeChat(text);
      if (!clean) return;
      const msg: ChatMessage = { from: p.name || "Adventurer", text: clean, ts: Date.now() };
      this.broadcast("chat", msg);
    });
    this.onMessage("attack", (client) => this.handleAttack(client.sessionId));
    this.onMessage("shop:list", (client) => this.handleShopList(client.sessionId));
    this.onMessage("shop:buy", (client, data: { id: string; qty?: number }) => this.handleShopBuy(client.sessionId, data));
    this.onMessage("bug_report", (client, data: { description: string }) => this.handleBugReport(client.sessionId, data));
    this.onMessage("referral", (client, data: { referredPlayerId: string }) => this.handleReferral(client.sessionId, data));

    this.setSimulationInterval((dtMS) => this.update(dtMS / 1000), 1000 / TICK_RATE);
  }

  onJoin(client: Client, options: any) {
    const p = new Player();
    p.id = client.sessionId;
    p.name = options?.name || "Adventurer";
    p.maxHp = 100;
    p.hp = p.maxHp;
    p.gold = 20;
    p.pots = 0;
    
    // Initialize founder rewards tracking
    p.joinTimestamp = Date.now();
    p.bugReports = 0;
    p.referralsCount = 0;
    p.anniversaryParticipated = false;
    p.displayTitle = "";
    p.chatColor = "#FFFFFF";
    
    // Determine founder tier
    this.joinCounter++;
    const founderTier = this.determineFounderTier(this.joinCounter, p.joinTimestamp);
    p.founderTier = founderTier;
    this.founderTracker.set(client.sessionId, { joinOrder: this.joinCounter, tier: founderTier });
    
    // Grant initial founder rewards
    this.grantFounderRewards(p, founderTier);
    
    // spawn near center (or restore from client-provided snapshot for demo persistence)
    const rx = options?.restore?.x, ry = options?.restore?.y;
    if (typeof rx === "number" && typeof ry === "number") {
      const tx = clamp(Math.round(rx), 0, MAP.width - 1);
      const ty = clamp(Math.round(ry), 0, MAP.height - 1);
      p.x = tx;
      p.y = ty;
    } else {
      p.x = Math.floor(MAP.width * 0.45);
      p.y = Math.floor(MAP.height * 0.55);
    }
    if (typeof options?.restore?.gold === "number") p.gold = Math.max(0, Math.min(999999, Math.floor(options.restore.gold)));
    if (typeof options?.restore?.pots === "number") p.pots = Math.max(0, Math.min(999, Math.floor(options.restore.pots)));
    this.state.players.set(client.sessionId, p);
  }

  onLeave(client: Client, consented: boolean) {
    this.state.players.delete(client.sessionId);
    this.inputs.delete(client.sessionId);
  }

  update(dt: number) {
    const tickStart = performance.now();
    
    // per-player movement
    this.state.players.forEach((p, id) => {
      const inp = this.inputs.get(id);
      if (!inp) return;
      const vel = { x: 0, y: 0 };
      if (inp.up) vel.y -= 1;
      if (inp.down) vel.y += 1;
      if (inp.left) vel.x -= 1;
      if (inp.right) vel.x += 1;
      // normalize
      if (vel.x !== 0 || vel.y !== 0) {
        const mag = Math.hypot(vel.x, vel.y);
        vel.x /= mag;
        vel.y /= mag;
      }
      const nx = p.x + vel.x * this.speed * dt;
      const ny = p.y + vel.y * this.speed * dt;

      // collision in tile space (snap to tiles)
      const tx = Math.round(nx);
      const ty = Math.round(ny);
      if (isWalkable(this.grid, tx, ty)) {
        p.x = nx;
        p.y = ny;
      }
      // direction
      if (vel.y < 0) p.dir = 0;
      else if (vel.x > 0) p.dir = 1;
      else if (vel.y > 0) p.dir = 2;
      else if (vel.x < 0) p.dir = 3;

      p.lastSeq = inp.seq >>> 0;
    });
    
    // Performance monitoring
    const tickEnd = performance.now();
    const tickTime = tickEnd - tickStart;
    this.tickTimes.push(tickTime);
    this.maxTickTime = Math.max(this.maxTickTime, tickTime);
    
    // Keep only last 100 measurements
    if (this.tickTimes.length > 100) {
      this.tickTimes.shift();
    }
    
    // Log performance every 30 seconds
    const now = Date.now();
    if (now - this.lastPerformanceLog > 30000) {
      this.logPerformanceStats();
      this.lastPerformanceLog = now;
    }
  }

  private handleAttack(playerId: string) {
    const now = Date.now();
    const last = this.lastAttack.get(playerId) || 0;
    if (now - last < this.attackCooldown) return;
    this.lastAttack.set(playerId, now);

    const attacker = this.state.players.get(playerId);
    if (!attacker) return;

    // Hit check: 1-tile arc in front, mobs first then players
    const front = neighbor(attacker.x, attacker.y, attacker.dir);
    // Attack mobs
    let hitSomething = false;
    this.state.mobs.forEach((m, key) => {
      const mx = Math.round(m.x), my = Math.round(m.y);
      if (mx === front.x && my === front.y && m.hp > 0 && !hitSomething) {
        m.hp = Math.max(0, m.hp - 30);
        hitSomething = true;
        if (m.hp === 0) {
          // reward attacker
          attacker.hp = Math.min(attacker.maxHp, attacker.hp + 10);
          attacker.gold = Math.min(999999, attacker.gold + 10);
          const id = key;
          setTimeout(() => this.respawnMob(id), 2000);
        }
      }
    });
    if (hitSomething) return;

    // Then players
    this.state.players.forEach((target, id) => {
      if (id === playerId) return;
      const tx = Math.round(target.x);
      const ty = Math.round(target.y);
      if (tx === front.x && ty === front.y && target.hp > 0) {
        target.hp = Math.max(0, target.hp - 25);
        if (target.hp === 0) {
          // respawn at town center after short delay
          const rid = id;
          setTimeout(() => {
            const t = this.state.players.get(rid);
            if (!t) return;
            t.x = Math.floor(MAP.width * 0.45);
            t.y = Math.floor(MAP.height * 0.55);
            t.hp = t.maxHp;
          }, 1500);
        }
      }
    });
  }

  private spawnMob(pos: { x: number; y: number }) {
    const m = new Mob();
    m.id = `mob_${Math.random().toString(36).slice(2, 8)}`;
    m.x = pos.x;
    m.y = pos.y;
    m.maxHp = 60;
    m.hp = m.maxHp;
    this.state.mobs.set(m.id, m);
  }

  private respawnMob(id: string) {
    const m = this.state.mobs.get(id);
    if (!m) return;
    // simple respawn at original spot
    m.hp = m.maxHp;
  }

  private isNearMerchant(p: Player) {
    const dx = Math.abs(Math.round(p.x) - NPC_MERCHANT.x);
    const dy = Math.abs(Math.round(p.y) - NPC_MERCHANT.y);
    return Math.max(dx, dy) <= 2;
  }

  private handleShopList(playerId: string) {
    const p = this.state.players.get(playerId);
    if (!p) return;
    const payload = { items: SHOP_ITEMS, gold: p.gold, pots: p.pots, npc: NPC_MERCHANT };
    this.clients.find(c => c.sessionId === playerId)?.send("shop:list", payload);
  }

  private handleShopBuy(playerId: string, data: { id: string; qty?: number }) {
    const p = this.state.players.get(playerId);
    if (!p) return;
    if (!this.isNearMerchant(p)) {
      this.clients.find(c => c.sessionId === playerId)?.send("shop:result", { ok: false, reason: "Too far from merchant" });
      return;
    }
    const item = SHOP_ITEMS.find(i => i.id === data?.id);
    const qty = Math.max(1, Math.min(99, Number(data?.qty ?? 1) | 0));
    if (!item) {
      this.clients.find(c => c.sessionId === playerId)?.send("shop:result", { ok: false, reason: "Unknown item" });
      return;
    }
    const cost = item.price * qty;
    if (p.gold < cost) {
      this.clients.find(c => c.sessionId === playerId)?.send("shop:result", { ok: false, reason: "Not enough gold", gold: p.gold, pots: p.pots });
      return;
    }
    p.gold -= cost;
    if (item.id === "pot_small") p.pots = Math.min(999, p.pots + qty);
    this.clients.find(c => c.sessionId === playerId)?.send("shop:result", { ok: true, gold: p.gold, pots: p.pots });
    
    // Spawn a training dummy near town when someone buys potions
    if (Math.random() < SPAWN_DUMMY_PROBABILITY) { // 30% chance
      this.spawnMob({ x: Math.floor(MAP.width * 0.45) + 4, y: Math.floor(MAP.height * 0.55) });
    }
  }

  private logPerformanceStats() {
    if (this.tickTimes.length === 0) return;
    
    const sorted = [...this.tickTimes].sort((a, b) => a - b);
    const p95Index = Math.floor(sorted.length * 0.95);
    const p95 = sorted[p95Index];
    const avg = sorted.reduce((sum, time) => sum + time, 0) / sorted.length;
    const playerCount = this.state.players.size;
    
    console.log(`[Performance] Room ${this.roomId}: ${playerCount} players, avg tick: ${avg.toFixed(2)}ms, p95 tick: ${p95.toFixed(2)}ms, max: ${this.maxTickTime.toFixed(2)}ms`);
    
    // Reset max for next period
    this.maxTickTime = 0;
    
    // Alert if p95 exceeds target
    if (p95 > 8) {
      console.warn(`⚠️  Performance warning: p95 tick time ${p95.toFixed(2)}ms exceeds 8ms target with ${playerCount} players`);
    }
  }

  private determineFounderTier(joinOrder: number, joinTimestamp: number): FounderTier {
    // Early Bird: First 50 players
    if (joinOrder <= EARLY_BIRD_LIMIT) {
      return FounderTier.EarlyBird;
    }
    
    // Beta Tester: Within first 2 weeks (simulated with current demo)
    const daysSinceLaunch = (Date.now() - joinTimestamp) / (1000 * 60 * 60 * 24);
    if (daysSinceLaunch <= BETA_TEST_PERIOD_DAYS) {
      return FounderTier.BetaTester;
    }
    
    return FounderTier.None;
  }

  private grantFounderRewards(player: Player, tier: FounderTier) {
    const rewards = FOUNDER_REWARDS[tier];
    for (const reward of rewards) {
      player.unlockedRewards.push(reward.id);
      
      // Apply specific reward effects
      switch (reward.type) {
        case "title":
          if (reward.id === "founder_badge") {
            player.displayTitle = "👑 Founder";
          } else if (reward.id === "bug_hunter_title") {
            player.displayTitle = "🐛 Bug Hunter";
          }
          break;
        case "cosmetic":
          if (reward.id === "special_chat_color") {
            player.chatColor = "#FFD700"; // Gold color for beta testers
          }
          break;
      }
    }
  }

  private handleBugReport(playerId: string, data: { description: string }) {
    const p = this.state.players.get(playerId);
    if (!p) return;
    
    // Basic validation
    if (!data.description || data.description.length < 10) {
      this.clients.find(c => c.sessionId === playerId)?.send("bug_report:result", { 
        ok: false, 
        reason: "Bug report must be at least 10 characters" 
      });
      return;
    }
    
    p.bugReports++;
    
    // Check if player qualifies for Bug Hunter tier
    if (p.bugReports >= BUG_HUNTER_REPORTS_REQUIRED && p.founderTier === FounderTier.None) {
      p.founderTier = FounderTier.BugHunter;
      this.grantFounderRewards(p, FounderTier.BugHunter);
    }
    
    this.clients.find(c => c.sessionId === playerId)?.send("bug_report:result", { 
      ok: true, 
      reportsCount: p.bugReports,
      message: p.bugReports >= BUG_HUNTER_REPORTS_REQUIRED ? "Bug Hunter tier unlocked!" : undefined
    });
  }

  private handleReferral(playerId: string, data: { referredPlayerId: string }) {
    const p = this.state.players.get(playerId);
    if (!p) return;
    
    // Basic validation - in a real system this would verify the referred player exists and is new
    if (!data.referredPlayerId) {
      this.clients.find(c => c.sessionId === playerId)?.send("referral:result", {
        ok: false,
        reason: "Invalid referral data"
      });
      return;
    }
    
    p.referralsCount++;
    
    // Check for referral rewards
    const referralReward = REFERRAL_REWARDS.find(r => r.referrals === p.referralsCount);
    if (referralReward) {
      p.unlockedRewards.push(referralReward.reward.id);
      
      this.clients.find(c => c.sessionId === playerId)?.send("referral:result", {
        ok: true,
        referralsCount: p.referralsCount,
        rewardUnlocked: referralReward.reward
      });
    } else {
      this.clients.find(c => c.sessionId === playerId)?.send("referral:result", {
        ok: true,
        referralsCount: p.referralsCount
      });
    }
  }

  private grantAnniversaryReward(playerId: string, rewardType: "login" | "quest" | "boss") {
    const p = this.state.players.get(playerId);
    if (!p) return;
    
    let reward;
    switch (rewardType) {
      case "login":
        reward = ANNIVERSARY_REWARDS.find(r => r.id === "birthday_badge");
        break;
      case "quest":
        reward = ANNIVERSARY_REWARDS.find(r => r.id === "birthday_quest_reward");
        break;
      case "boss":
        reward = ANNIVERSARY_REWARDS.find(r => r.id === "boss_slayer");
        break;
    }
    
    if (reward && !p.unlockedRewards.includes(reward.id)) {
      p.unlockedRewards.push(reward.id);
      p.anniversaryParticipated = true;
      
      this.clients.find(c => c.sessionId === playerId)?.send("anniversary:reward", {
        reward: reward,
        message: `Anniversary reward unlocked: ${reward.name}!`
      });
    }
  }
}

function neighbor(x: number, y: number, dir: number) {
  const tx = Math.round(x);
  const ty = Math.round(y);
  if (dir === 0) return { x: tx, y: ty - 1 };
  if (dir === 1) return { x: tx + 1, y: ty };
  if (dir === 2) return { x: tx, y: ty + 1 };
  return { x: tx - 1, y: ty };
}

function sanitizeChat(s: string): string | null {
  if (typeof s !== "string") return null;
  s = s.replace(/\s+/g, " ").trim();
  if (!s) return null;
  if (s.length > 140) s = s.slice(0, 140);
  return s;
}

function clamp(n: number, lo: number, hi: number) { return Math.max(lo, Math.min(hi, n)); }<|MERGE_RESOLUTION|>--- conflicted
+++ resolved
@@ -1,4 +1,4 @@
-<<<<<<< HEAD
+
 import colyseus from "colyseus";
 import { WorldState, Player, Mob } from "./state.js";
 import { TICK_RATE, MAP, type ChatMessage, NPC_MERCHANT, SHOP_ITEMS } from "@toodee/shared";
@@ -6,12 +6,7 @@
 
 const { Room } = colyseus;
 type Client = colyseus.Client;
-=======
-import { Room, Client } from "colyseus";
-import { WorldState, Player, Mob } from "./state";
-import { TICK_RATE, MAP, ChatMessage, NPC_MERCHANT, SHOP_ITEMS, FounderTier, FOUNDER_REWARDS, EARLY_BIRD_LIMIT, BETA_TEST_PERIOD_DAYS, BUG_HUNTER_REPORTS_REQUIRED, REFERRAL_REWARDS, ANNIVERSARY_REWARDS } from "@toodee/shared";
-import { generateMichiganish, isWalkable, Grid } from "./map";
->>>>>>> 25665254
+
 
 type Input = { seq: number; up: boolean; down: boolean; left: boolean; right: boolean };
 
@@ -21,16 +16,13 @@
   private speed = 4; // tiles per second (server units are tiles)
   private lastAttack = new Map<string, number>();
   private attackCooldown = 400; // ms
-<<<<<<< HEAD
+
   
   // Performance monitoring
   private tickTimes: number[] = [];
   private lastPerformanceLog = 0;
   private maxTickTime = 0;
-=======
-  private founderTracker = new Map<string, { joinOrder: number; tier: FounderTier }>();
-  private joinCounter = 0;
->>>>>>> 25665254
+
 
   onCreate(options: any) {
     this.setPatchRate(1000 / 10); // send state ~10/s; interpolate on client
