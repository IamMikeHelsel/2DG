--- conflicted
+++ resolved
@@ -1,19 +1,14 @@
 
 import { Room, Client } from "colyseus";
-<<<<<<< HEAD
-import { WorldState, Player, Mob, DroppedItem, Projectile } from "./state";
-import { TICK_RATE, MAP, ChatMessage, NPC_MERCHANT, SHOP_ITEMS, FounderTier, FOUNDER_REWARDS, EARLY_BIRD_LIMIT, BETA_TEST_PERIOD_DAYS, BUG_HUNTER_REPORTS_REQUIRED, REFERRAL_REWARDS, ANNIVERSARY_REWARDS, calculateLevelFromXp, getBaseStatsForLevel, DEFAULT_ITEMS, MOB_TEMPLATES, LOOT_TABLES, MobType, AIState, DamageType, ZONES, ZoneType, CRAFTING_RECIPES } from "@toodee/shared";
-import { generateMichiganish, isWalkable, Grid } from "./map";
-=======
-import { WorldState, Player, Mob } from "./state.js";
+import { WorldState, Player, Mob, DroppedItem, Projectile } from "./state.js";
 import { 
   TICK_RATE, MAP, type ChatMessage, NPC_MERCHANT, SHOP_ITEMS,
   FounderTier, FOUNDER_REWARDS, REFERRAL_REWARDS, ANNIVERSARY_REWARDS,
-  EARLY_BIRD_LIMIT, BETA_TEST_PERIOD_DAYS, BUG_HUNTER_REPORTS_REQUIRED
+  EARLY_BIRD_LIMIT, BETA_TEST_PERIOD_DAYS, BUG_HUNTER_REPORTS_REQUIRED,
+  calculateLevelFromXp, getBaseStatsForLevel, DEFAULT_ITEMS, MOB_TEMPLATES, 
+  LOOT_TABLES, MobType, AIState, DamageType, ZONES, ZoneType, CRAFTING_RECIPES
 } from "@toodee/shared";
 import { generateMichiganish, isWalkable, type Grid } from "./map.js";
-
->>>>>>> 9062136e
 
 type Input = { seq: number; up: boolean; down: boolean; left: boolean; right: boolean; attack?: boolean; rangedAttack?: boolean };
 
@@ -26,11 +21,9 @@
 
   // Founder tracking
   private joinCounter = 0;
-<<<<<<< HEAD
+  private founderTracker = new Map<string, { joinOrder: number; tier: FounderTier }>();
   private currentZone = "town"; // Default zone for this room
   private maxPlayersBeforeOverflow = 40;
-=======
-  private founderTracker = new Map<string, { joinOrder: number; tier: FounderTier }>();
   
   // Performance monitoring
   private tickTimes: number[] = [];
@@ -39,8 +32,6 @@
 
   // Constants
   private static readonly SPAWN_DUMMY_PROBABILITY = 0.3;
-
->>>>>>> 9062136e
 
   onCreate(options: any) {
     this.setPatchRate(1000 / 10); // send state ~10/s; interpolate on client
@@ -252,13 +243,12 @@
       p.lastSeq = inp.seq >>> 0;
     });
     
-<<<<<<< HEAD
     // Update projectiles
     this.updateProjectiles(dt);
     
     // Update mob AI
     this.updateMobAI(dt);
-=======
+    
     // Performance monitoring
     const tickEnd = performance.now();
     const tickTime = tickEnd - tickStart;
@@ -276,7 +266,6 @@
       this.logPerformanceStats();
       this.lastPerformanceLog = now;
     }
->>>>>>> 9062136e
   }
 
   private handleAttack(playerId: string) {
