--- conflicted
+++ resolved
@@ -56,26 +56,14 @@
   @type("uint16") height: number = 0;
 }
 
-export class Monster extends Schema {
+export class Mob extends Schema {
   @type("string") id: string = "";
-<<<<<<< HEAD
-  @type("string") monsterType: string = "";
-=======
   @type("string") type: string = "";
   @type("string") name: string = "";
->>>>>>> 230af7fd
   @type("float32") x: number = 0;
   @type("float32") y: number = 0;
   @type("uint16") hp: number = 0;
   @type("uint16") maxHp: number = 0;
-<<<<<<< HEAD
-  @type("string") targetPlayerId: string = "";
-  @type("float32") lastAttackTime: number = 0;
-}
-
-export class WorldState extends GameState {
-  @type({ map: Monster }) monsters = new MapSchema<Monster>();
-=======
   @type("string") aiState: string = "idle";
   @type("string") targetPlayerId: string = "";
   @type("float32") patrolCenterX: number = 0;
@@ -110,5 +98,4 @@
   @type({ map: Mob }) mobs = new MapSchema<Mob>();
   @type({ map: DroppedItem }) droppedItems = new MapSchema<DroppedItem>();
   @type({ map: Projectile }) projectiles = new MapSchema<Projectile>();
->>>>>>> 230af7fd
 }