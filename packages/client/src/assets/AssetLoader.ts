import { Scene } from 'phaser';

export interface SpriteConfig {
  key: string;
  path: string;
  frameWidth?: number;
  frameHeight?: number;
}

export interface AnimationConfig {
  key: string;
  spriteKey: string;
  frames: number[] | { start: number; end: number };
  frameRate: number;
  repeat?: number;
}

export class AssetLoader {
  private scene: Scene;

  constructor(scene: Scene) {
    this.scene = scene;
  }

  loadSprites(sprites: SpriteConfig[]) {
    sprites.forEach(sprite => {
      if (sprite.frameWidth && sprite.frameHeight) {
        this.scene.load.spritesheet(
          sprite.key,
          sprite.path,
          { frameWidth: sprite.frameWidth, frameHeight: sprite.frameHeight }
        );
      } else {
        this.scene.load.image(sprite.key, sprite.path);
      }
    });
  }

  createAnimations(animations: AnimationConfig[]) {
    animations.forEach(anim => {
      let frames: Phaser.Types.Animations.AnimationFrame[];
      
      if (Array.isArray(anim.frames)) {
        frames = anim.frames.map(frame => ({ key: anim.spriteKey, frame }));
      } else {
        frames = this.scene.anims.generateFrameNumbers(anim.spriteKey, anim.frames);
      }

      this.scene.anims.create({
        key: anim.key,
<<<<<<< HEAD
        frames: Array.isArray(anim.frames)
          ? anim.frames.map(frame => ({ key: anim.spriteKey, frame }))
          : frames as Phaser.Types.Animations.AnimationFrame[],
=======
        frames: frames,
>>>>>>> 9062136e
        frameRate: anim.frameRate,
        repeat: anim.repeat ?? -1
      });
    });
  }

  static getCharacterAnimations(spriteKey: string): AnimationConfig[] {
    return [
      {
        key: `${spriteKey}_idle_down`,
        spriteKey,
        frames: [0],
        frameRate: 1,
        repeat: 0
      },
      {
        key: `${spriteKey}_idle_up`,
        spriteKey,
        frames: [12],
        frameRate: 1,
        repeat: 0
      },
      {
        key: `${spriteKey}_idle_left`,
        spriteKey,
        frames: [4],
        frameRate: 1,
        repeat: 0
      },
      {
        key: `${spriteKey}_idle_right`,
        spriteKey,
        frames: [8],
        frameRate: 1,
        repeat: 0
      },
      {
        key: `${spriteKey}_walk_down`,
        spriteKey,
        frames: { start: 0, end: 3 },
        frameRate: 8
      },
      {
        key: `${spriteKey}_walk_left`,
        spriteKey,
        frames: { start: 4, end: 7 },
        frameRate: 8
      },
      {
        key: `${spriteKey}_walk_right`,
        spriteKey,
        frames: { start: 8, end: 11 },
        frameRate: 8
      },
      {
        key: `${spriteKey}_walk_up`,
        spriteKey,
        frames: { start: 12, end: 15 },
        frameRate: 8
      }
    ];
  }
}<|MERGE_RESOLUTION|>--- conflicted
+++ resolved
@@ -48,13 +48,7 @@
 
       this.scene.anims.create({
         key: anim.key,
-<<<<<<< HEAD
-        frames: Array.isArray(anim.frames)
-          ? anim.frames.map(frame => ({ key: anim.spriteKey, frame }))
-          : frames as Phaser.Types.Animations.AnimationFrame[],
-=======
         frames: frames,
->>>>>>> 9062136e
         frameRate: anim.frameRate,
         repeat: anim.repeat ?? -1
       });
